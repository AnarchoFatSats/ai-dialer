--- conflicted
+++ resolved
@@ -105,31 +105,15 @@
 async def lifespan(app: FastAPI):
     # Startup
     logger.info("Starting AI Dialer application")
-<<<<<<< HEAD
-
-    # Initialize services
-=======
     
     # Initialize services with graceful error handling
     startup_errors = []
     
     # Test database connection
->>>>>>> fb5f507c
     try:
         async with AsyncSessionLocal() as session:
-            await session.execute(text("SELECT 1"))
+            await session.execute(select(1))
         logger.info("Database connection established")
-<<<<<<< HEAD
-
-        # Start call orchestration service
-        await call_orchestration_service.start_orchestration()
-        logger.info("Call orchestration service started")
-
-    except Exception as e:
-        logger.error(f"Startup failed: {e}")
-        raise
-
-=======
     except Exception as e:
         error_msg = f"Database connection failed: {e}"
         logger.error(error_msg)
@@ -171,7 +155,6 @@
     else:
         logger.info("All services started successfully")
     
->>>>>>> fb5f507c
     yield
 
     # Shutdown
