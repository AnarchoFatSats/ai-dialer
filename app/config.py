--- conflicted
+++ resolved
@@ -9,7 +9,6 @@
     environment: str = "development"
     debug: bool = True
     
-<<<<<<< HEAD
     # Database - AWS RDS PostgreSQL
     database_url: str = "postgresql://postgres:password@your-rds-endpoint.us-east-1.rds.amazonaws.com:5432/aidialer"
     redis_url: str = "redis://your-elasticache-endpoint.cache.amazonaws.com:6379"
@@ -17,20 +16,6 @@
     # AWS SNS Configuration for notifications
     aws_sns_region: Optional[str] = "us-east-1"
     aws_sns_topic_arn: Optional[str] = None
-    
-    # AWS Connect Configuration for voice calls
-    aws_connect_instance_id: Optional[str] = None
-    aws_connect_contact_flow_id: Optional[str] = None
-    webhook_base_url: str = "https://your-domain.com"
-    
-    # AI Services (optional for development)
-    anthropic_api_key: Optional[str] = "your_anthropic_key"
-    deepgram_api_key: Optional[str] = "your_deepgram_key"
-    elevenlabs_api_key: Optional[str] = "your_elevenlabs_key"
-=======
-    # Database
-    database_url: str = "postgresql://postgres:password@localhost:5432/aidialer"
-    redis_url: str = "redis://localhost:6379"
     
     # AWS Connect Configuration
     aws_connect_instance_id: Optional[str] = None
@@ -39,11 +24,10 @@
     aws_connect_queue_id: Optional[str] = None
     webhook_base_url: str = "https://your-domain.com"
     
-    # AI Services
-    anthropic_api_key: str
-    deepgram_api_key: str
-    elevenlabs_api_key: str
->>>>>>> aed9d15a
+    # AI Services (optional for development)
+    anthropic_api_key: Optional[str] = "your_anthropic_key"
+    deepgram_api_key: Optional[str] = "your_deepgram_key"
+    elevenlabs_api_key: Optional[str] = "your_elevenlabs_key"
     elevenlabs_voice_id: str = "pNInz6obpgDQGcFmaJgB"  # Default voice ID (Adam)
     openai_api_key: Optional[str] = None
     
@@ -111,12 +95,6 @@
     elasticache_endpoint: Optional[str] = None
     elasticache_port: int = 6379
     
-    # AWS Connect Configuration (optional for development)
-    aws_connect_instance_id: Optional[str] = "your_connect_instance_id"
-    aws_connect_instance_arn: Optional[str] = "your_connect_instance_arn"
-    aws_connect_contact_flow_id: Optional[str] = "your_contact_flow_id"
-    aws_connect_queue_id: Optional[str] = "your_queue_id"
-    
     # Logging
     log_level: str = "INFO"
     log_format: str = "json"
@@ -144,16 +122,12 @@
     spam_check_api_key: Optional[str] = None
     
     @property
-<<<<<<< HEAD
     def AWS_SNS_REGION(self) -> str:
         return self.aws_sns_region
 
     @property
     def AWS_CONNECT_INSTANCE_ID(self) -> Optional[str]:
         return self.aws_connect_instance_id
-=======
-    def AWS_CONNECT_INSTANCE_ID(self) -> Optional[str]:
-        return self.aws_connect_instance_id
     
     @property
     def AWS_CONNECT_INSTANCE_ARN(self) -> Optional[str]:
@@ -166,7 +140,6 @@
     @property
     def AWS_CONNECT_QUEUE_ID(self) -> Optional[str]:
         return self.aws_connect_queue_id
->>>>>>> aed9d15a
     
     @property
     def BASE_URL(self) -> str:
@@ -207,7 +180,6 @@
 # Create global settings instance
 settings = Settings()
 
-<<<<<<< HEAD
 # AWS SNS Configuration for notifications
 AWS_SNS_NOTIFICATION_TYPES = [
     "campaign_started", "campaign_completed", "call_completed", "transfer_requested", "system_alert"
@@ -216,12 +188,6 @@
 # AWS Connect Configuration for voice calls
 AWS_CONNECT_CONTACT_FLOW_TYPES = [
     "inbound", "outbound", "transfer", "queue"
-=======
-# AWS Connect Configuration
-AWS_CONNECT_WEBHOOK_EVENTS = [
-    "CONTACT_FLOW_STARTED", "CONTACT_FLOW_ENDED", "CONTACT_CONNECTED", 
-    "CONTACT_DISCONNECTED", "CONTACT_TRANSFERRED", "CONTACT_QUEUED"
->>>>>>> aed9d15a
 ]
 
 # Claude System Prompt
