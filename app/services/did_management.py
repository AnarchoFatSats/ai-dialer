import logging
import asyncio
from typing import Dict, Any, Optional, List
from datetime import datetime, timedelta
from dataclasses import dataclass
from enum import Enum
import json
import aiohttp
from sqlalchemy.ext.asyncio import AsyncSession
from sqlalchemy import select, update, and_, or_, func
import boto3
from botocore.exceptions import ClientError

from app.config import settings
from app.database import get_db
<<<<<<< HEAD
from app.models import DIDPool, CallLog, CampaignAnalytics, Campaign
=======
from app.models import DIDPool, CallLog, Campaign
>>>>>>> aed9d15a

logger = logging.getLogger(__name__)

class DIDStatus(Enum):
    ACTIVE = "active"
    WARMING = "warming"
    COOLING = "cooling"
    QUARANTINE = "quarantine"
    RETIRED = "retired"

@dataclass
class DIDHealthScore:
    did_id: int
    phone_number: str
    health_score: float
    answer_rate: float
    spam_complaints: int
    carrier_filtering: bool
    reputation_score: float
    recommendation: str

class DIDManagementService:
    def __init__(self):
        self.connect_client = boto3.client(
            'connect',
            aws_access_key_id=settings.aws_access_key_id,
            aws_secret_access_key=settings.aws_secret_access_key,
            region_name=settings.aws_region
        )
        self.spam_check_apis = [
            'https://api.truecaller.com/v1/spam-check',
            'https://api.hiya.com/v1/reputation'
        ]
        
    async def initialize_did_pool(self, campaign_id: int, area_codes: List[str], 
                                 count_per_area: int = 5) -> Dict[str, Any]:
        """Initialize DID pool for a campaign"""
        try:
            results = {
                'purchased': [],
                'failed': [],
                'total_cost': 0.0
            }
            
            async with get_db() as db:
                for area_code in area_codes:
                    try:
                        # Purchase DIDs from AWS Connect
                        dids = await self._purchase_dids(area_code, count_per_area)
                        
                        for did_info in dids:
                            # Create DID record
                            did_record = DIDPool(
                                campaign_id=campaign_id,
                                phone_number=did_info['phone_number'],
                                area_code=area_code,
                                status='warming',
                                health_score=100.0,
                                purchase_cost=did_info['cost'],
                                monthly_cost=did_info['monthly_cost'],
                                aws_phone_number_id=did_info['phone_number_id'],
                                aws_phone_number_arn=did_info['phone_number_arn'],
                                purchased_at=datetime.utcnow()
                            )
                            
                            db.add(did_record)
                            results['purchased'].append(did_info)
                            results['total_cost'] += did_info['cost']
                        
                    except Exception as e:
                        logger.error(f"Error purchasing DIDs for area code {area_code}: {e}")
                        results['failed'].append({'area_code': area_code, 'error': str(e)})
                
                await db.commit()
                
            # Start warming process
            await self._start_warming_process(campaign_id)
            
            logger.info(f"Initialized DID pool for campaign {campaign_id}: {len(results['purchased'])} DIDs purchased")
            return results
            
        except Exception as e:
            logger.error(f"Error initializing DID pool: {e}")
            raise
    
    async def _purchase_dids(self, area_code: str, count: int) -> List[Dict[str, Any]]:
        """Purchase DIDs from AWS Connect"""
        try:
            dids = []
            
            # Search for available phone numbers in AWS Connect
            response = self.connect_client.search_available_phone_numbers(
                TargetArn=settings.aws_connect_instance_arn,
                PhoneNumberCountryCode='US',
                PhoneNumberType='TOLL_FREE',  # or 'DID' for local numbers
                PhoneNumberPrefix=area_code,
                MaxResults=count
            )
            
            available_numbers = response.get('AvailableNumbersList', [])
            
            for number_info in available_numbers:
                try:
                    # Claim the phone number
                    claim_response = self.connect_client.claim_phone_number(
                        TargetArn=settings.aws_connect_instance_arn,
                        PhoneNumber=number_info['PhoneNumber']
                    )
                    
                    # Associate with Connect instance
                    associate_response = self.connect_client.associate_phone_number_contact_flow(
                        InstanceId=settings.aws_connect_instance_id,
                        PhoneNumberId=claim_response['PhoneNumberId'],
                        ContactFlowId=settings.aws_connect_contact_flow_id
                    )
                    
                    dids.append({
                        'phone_number': number_info['PhoneNumber'],
                        'phone_number_id': claim_response['PhoneNumberId'],
                        'phone_number_arn': claim_response['PhoneNumberArn'],
                        'cost': 0.00,  # AWS Connect pricing varies
                        'monthly_cost': 0.00,
                        'capabilities': {
                            'voice': True,
                            'sms': False,  # AWS Connect doesn't support SMS
                            'mms': False
                        }
                    })
                    
                except ClientError as e:
                    logger.error(f"Error purchasing number {number_info['PhoneNumber']}: {e}")
                    continue
            
            return dids
            
        except Exception as e:
            logger.error(f"Error purchasing DIDs: {e}")
            return []
    
    async def get_available_did(self, campaign_id: int) -> Optional[Dict[str, Any]]:
        """Get an available DID for making calls"""
        try:
            async with get_db() as db:
                # Get healthy DIDs for the campaign
                available_query = select(DIDPool).where(
                    and_(
                        DIDPool.campaign_id == campaign_id,
                        DIDPool.status.in_(['active', 'warming']),
                        DIDPool.health_score > 70,
                        DIDPool.in_use == False,
                        DIDPool.daily_call_count < DIDPool.daily_limit
                    )
                ).order_by(DIDPool.health_score.desc(), DIDPool.last_used.asc())
                
                available_dids = await db.execute(available_query)
                available_did = available_dids.scalar_one_or_none()
                
                if not available_did:
                    # Try to get a warming DID if no active ones
                    warming_query = select(DIDPool).where(
                        and_(
                            DIDPool.campaign_id == campaign_id,
                            DIDPool.status == 'warming',
                            DIDPool.health_score > 60,
                            DIDPool.in_use == False
                        )
                    ).order_by(DIDPool.health_score.desc())
                    
                    warming_dids = await db.execute(warming_query)
                    available_did = warming_dids.scalar_one_or_none()
                
                if available_did:
                    return {
                        'id': available_did.id,
                        'phone_number': available_did.phone_number,
                        'area_code': available_did.area_code,
                        'health_score': available_did.health_score,
                        'status': available_did.status
                    }
                
                return None
                
        except Exception as e:
            logger.error(f"Error getting available DID: {e}")
            return None
    
    async def mark_did_in_use(self, did_id: int) -> bool:
        """Mark DID as in use"""
        try:
            async with get_db() as db:
                # Update DID status
                update_query = update(DIDPool).where(DIDPool.id == did_id).values(
                    in_use=True,
                    last_used=datetime.utcnow(),
                    daily_call_count=DIDPool.daily_call_count + 1,
                    total_calls=DIDPool.total_calls + 1
                )
                await db.execute(update_query)
                await db.commit()
                
                return True
                
        except Exception as e:
            logger.error(f"Error marking DID in use: {e}")
            return False
    
    async def release_did(self, campaign_id: int, did_id: Optional[int] = None) -> bool:
        """Release DID after call completion"""
        try:
            async with get_db() as db:
                if did_id:
                    # Release specific DID
                    update_query = update(DIDPool).where(DIDPool.id == did_id).values(
                        in_use=False
                    )
                    await db.execute(update_query)
                else:
                    # Release all DIDs for campaign
                    update_query = update(DIDPool).where(
                        DIDPool.campaign_id == campaign_id
                    ).values(in_use=False)
                    await db.execute(update_query)
                
                await db.commit()
                return True
                
        except Exception as e:
            logger.error(f"Error releasing DID: {e}")
            return False
    
    async def analyze_did_health(self, did_id: int) -> DIDHealthScore:
        """Analyze DID health and reputation"""
        try:
            async with get_db() as db:
                # Get DID record
                did_query = select(DIDPool).where(DIDPool.id == did_id)
                did_record = await db.execute(did_query)
                did_record = did_record.scalar_one_or_none()
                
                if not did_record:
                    raise ValueError(f"DID {did_id} not found")
                
                # Calculate metrics
                health_metrics = await self._calculate_health_metrics(did_record)
                
                # Check spam reputation
                spam_score = await self._check_spam_reputation(did_record.phone_number)
                
                # Generate health score
                health_score = await self._generate_health_score(health_metrics, spam_score)
                
                return DIDHealthScore(
                    did_id=did_id,
                    phone_number=did_record.phone_number,
                    health_score=health_score['overall_score'],
                    answer_rate=health_metrics['answer_rate'],
                    spam_complaints=spam_score['complaints'],
                    carrier_filtering=spam_score['filtered'],
                    reputation_score=spam_score['reputation'],
                    recommendation=health_score['recommendation']
                )
                
        except Exception as e:
            logger.error(f"Error analyzing DID health: {e}")
            raise
    
    async def _calculate_health_metrics(self, did_record: Any) -> Dict[str, Any]:
        """Calculate health metrics for a DID"""
        try:
            async with get_db() as db:
                # Get call statistics
                stats_query = select(
                    func.count(CallLog.id).label('total_calls'),
                    func.sum(func.case([(CallLog.call_status == 'answered', 1)], else_=0)).label('answered_calls'),
                    func.sum(func.case([(CallLog.call_status == 'busy', 1)], else_=0)).label('busy_calls'),
                    func.sum(func.case([(CallLog.call_status == 'failed', 1)], else_=0)).label('failed_calls'),
                    func.avg(CallLog.call_duration).label('avg_duration')
                ).where(
                    and_(
                        CallLog.did_id == did_record.id,
                        CallLog.call_start >= datetime.utcnow() - timedelta(days=30)
                    )
                )
                
                stats = await db.execute(stats_query)
                stats = stats.first()
                
                # Calculate rates
                total_calls = stats.total_calls or 0
                answered_calls = stats.answered_calls or 0
                busy_calls = stats.busy_calls or 0
                failed_calls = stats.failed_calls or 0
                
                answer_rate = (answered_calls / total_calls * 100) if total_calls > 0 else 0
                busy_rate = (busy_calls / total_calls * 100) if total_calls > 0 else 0
                failure_rate = (failed_calls / total_calls * 100) if total_calls > 0 else 0
                
                return {
                    'total_calls': total_calls,
                    'answer_rate': answer_rate,
                    'busy_rate': busy_rate,
                    'failure_rate': failure_rate,
                    'avg_duration': stats.avg_duration or 0
                }
                
        except Exception as e:
            logger.error(f"Error calculating health metrics: {e}")
            return {}
    
    async def _check_spam_reputation(self, phone_number: str) -> Dict[str, Any]:
        """Check spam reputation for a phone number"""
        try:
            reputation_data = {
                'complaints': 0,
                'filtered': False,
                'reputation': 100.0,
                'sources': []
            }
            
            # Check multiple spam databases
            for api_url in self.spam_check_apis:
                try:
                    async with aiohttp.ClientSession() as session:
                        async with session.get(
                            api_url,
                            params={'phone_number': phone_number},
                            headers={'Authorization': f'Bearer {settings.SPAM_CHECK_API_KEY}'}
                        ) as response:
                            if response.status == 200:
                                data = await response.json()
                                
                                # Parse response based on API
                                if 'truecaller' in api_url:
                                    reputation_data['complaints'] += data.get('spam_score', 0)
                                    reputation_data['filtered'] = data.get('is_spam', False)
                                elif 'hiya' in api_url:
                                    reputation_data['reputation'] = min(
                                        reputation_data['reputation'],
                                        data.get('reputation_score', 100)
                                    )
                                
                                reputation_data['sources'].append({
                                    'source': api_url,
                                    'data': data
                                })
                                
                except Exception as e:
                    logger.warning(f"Error checking spam reputation with {api_url}: {e}")
                    continue
            
            return reputation_data
            
        except Exception as e:
            logger.error(f"Error checking spam reputation: {e}")
            return {
                'complaints': 0,
                'filtered': False,
                'reputation': 100.0,
                'sources': []
            }
    
    async def _generate_health_score(self, health_metrics: Dict[str, Any], 
                                   spam_score: Dict[str, Any]) -> Dict[str, Any]:
        """Generate overall health score and recommendation"""
        try:
            # Base score from call metrics
            base_score = 100.0
            
            # Answer rate impact (0-40 points)
            answer_rate = health_metrics.get('answer_rate', 0)
            if answer_rate >= 20:
                answer_score = 40
            elif answer_rate >= 15:
                answer_score = 30
            elif answer_rate >= 10:
                answer_score = 20
            else:
                answer_score = 10
            
            # Failure rate impact (0-30 points)
            failure_rate = health_metrics.get('failure_rate', 0)
            if failure_rate <= 5:
                failure_score = 30
            elif failure_rate <= 10:
                failure_score = 20
            elif failure_rate <= 20:
                failure_score = 10
            else:
                failure_score = 0
            
            # Spam reputation impact (0-30 points)
            spam_reputation = spam_score.get('reputation', 100)
            if spam_reputation >= 90:
                spam_score_points = 30
            elif spam_reputation >= 70:
                spam_score_points = 20
            elif spam_reputation >= 50:
                spam_score_points = 10
            else:
                spam_score_points = 0
            
            # Calculate overall score
            overall_score = answer_score + failure_score + spam_score_points
            
            # Generate recommendation
            if overall_score >= 80:
                recommendation = "Excellent - Continue using"
            elif overall_score >= 60:
                recommendation = "Good - Monitor closely"
            elif overall_score >= 40:
                recommendation = "Warning - Reduce usage"
            else:
                recommendation = "Poor - Consider retirement"
            
            return {
                'overall_score': overall_score,
                'answer_score': answer_score,
                'failure_score': failure_score,
                'spam_score': spam_score_points,
                'recommendation': recommendation
            }
            
        except Exception as e:
            logger.error(f"Error generating health score: {e}")
            return {
                'overall_score': 50.0,
                'recommendation': "Error - Manual review needed"
            }
    
    async def rotate_dids(self, campaign_id: int) -> Dict[str, Any]:
        """Rotate DIDs for a campaign"""
        try:
            async with get_db() as db:
                # Get all DIDs for campaign
                dids_query = select(DIDPool).where(DIDPool.campaign_id == campaign_id)
                dids = await db.execute(dids_query)
                dids = dids.scalars().all()
                
                rotation_results = {
                    'analyzed': 0,
                    'retired': 0,
                    'quarantined': 0,
                    'activated': 0,
                    'purchased': 0
                }
                
                for did in dids:
                    # Analyze health
                    health_score = await self.analyze_did_health(did.id)
                    
                    # Update health score
                    update_query = update(DIDPool).where(DIDPool.id == did.id).values(
                        health_score=health_score.health_score,
                        last_health_check=datetime.utcnow()
                    )
                    await db.execute(update_query)
                    
                    # Take action based on health
                    if health_score.health_score < 30:
                        # Retire poor performing DIDs
                        await self._retire_did(did.id)
                        rotation_results['retired'] += 1
                    elif health_score.health_score < 50:
                        # Quarantine marginal DIDs
                        await self._quarantine_did(did.id)
                        rotation_results['quarantined'] += 1
                    elif health_score.health_score > 70 and did.status == 'warming':
                        # Activate warmed DIDs
                        await self._activate_did(did.id)
                        rotation_results['activated'] += 1
                    
                    rotation_results['analyzed'] += 1
                
                # Purchase new DIDs if needed
                active_count = len([d for d in dids if d.status == 'active'])
                if active_count < 5:  # Maintain minimum of 5 active DIDs
                    # Get campaign area codes
                    campaign_query = select(Campaign).where(Campaign.id == campaign_id)
                    campaign = await db.execute(campaign_query)
                    campaign = campaign.scalar_one_or_none()
                    
                    if campaign and campaign.area_codes:
                        needed_dids = 5 - active_count
                        area_codes = campaign.area_codes.split(',')
                        
                        purchase_result = await self.initialize_did_pool(
                            campaign_id, area_codes[:1], needed_dids
                        )
                        rotation_results['purchased'] = len(purchase_result['purchased'])
                
                await db.commit()
                
                logger.info(f"Rotated DIDs for campaign {campaign_id}: {rotation_results}")
                return rotation_results
                
        except Exception as e:
            logger.error(f"Error rotating DIDs: {e}")
            raise
    
    async def _retire_did(self, did_id: int):
        """Retire a DID"""
        try:
            async with get_db() as db:
                # Update status
                update_query = update(DIDPool).where(DIDPool.id == did_id).values(
                    status='retired',
                    retired_at=datetime.utcnow()
                )
                await db.execute(update_query)
                
                        # Release from AWS Connect (optional - may want to keep for analytics)
        # await self._release_aws_connect_number(did_id)
                
        except Exception as e:
            logger.error(f"Error retiring DID: {e}")
    
    async def _quarantine_did(self, did_id: int):
        """Quarantine a DID"""
        try:
            async with get_db() as db:
                update_query = update(DIDPool).where(DIDPool.id == did_id).values(
                    status='quarantine',
                    quarantine_until=datetime.utcnow() + timedelta(days=7)
                )
                await db.execute(update_query)
                
        except Exception as e:
            logger.error(f"Error quarantining DID: {e}")
    
    async def _activate_did(self, did_id: int):
        """Activate a DID"""
        try:
            async with get_db() as db:
                update_query = update(DIDPool).where(DIDPool.id == did_id).values(
                    status='active',
                    activated_at=datetime.utcnow()
                )
                await db.execute(update_query)
                
        except Exception as e:
            logger.error(f"Error activating DID: {e}")
    
    async def _start_warming_process(self, campaign_id: int):
        """Start warming process for new DIDs"""
        try:
            # Warming process would involve:
            # 1. Gradually increasing call volume
            # 2. Making calls to known good numbers
            # 3. Monitoring for any reputation issues
            
            logger.info(f"Started warming process for campaign {campaign_id}")
            
        except Exception as e:
            logger.error(f"Error starting warming process: {e}")
    
    async def get_did_pool_status(self, campaign_id: int) -> Dict[str, Any]:
        """Get status of DID pool for a campaign"""
        try:
            async with get_db() as db:
                # Get DID statistics
                stats_query = select(
                    DIDPool.status,
                    func.count(DIDPool.id).label('count'),
                    func.avg(DIDPool.health_score).label('avg_health_score')
                ).where(
                    DIDPool.campaign_id == campaign_id
                ).group_by(DIDPool.status)
                
                stats = await db.execute(stats_query)
                stats = stats.all()
                
                status_summary = {}
                for stat in stats:
                    status_summary[stat.status] = {
                        'count': stat.count,
                        'avg_health_score': stat.avg_health_score
                    }
                
                return {
                    'campaign_id': campaign_id,
                    'status_summary': status_summary,
                    'last_updated': datetime.utcnow()
                }
                
        except Exception as e:
            logger.error(f"Error getting DID pool status: {e}")
            return {}

# Global instance
did_management_service = DIDManagementService() <|MERGE_RESOLUTION|>--- conflicted
+++ resolved
@@ -13,11 +13,7 @@
 
 from app.config import settings
 from app.database import get_db
-<<<<<<< HEAD
-from app.models import DIDPool, CallLog, CampaignAnalytics, Campaign
-=======
 from app.models import DIDPool, CallLog, Campaign
->>>>>>> aed9d15a
 
 logger = logging.getLogger(__name__)
 
