--- conflicted
+++ resolved
@@ -44,31 +44,6 @@
     
 class AIConversationEngine:
     def __init__(self):
-<<<<<<< HEAD
-        # Initialize clients with error handling for development
-        try:
-            self.anthropic_client = anthropic.AsyncAnthropic(api_key=settings.ANTHROPIC_API_KEY)
-        except Exception as e:
-            logger.warning(f"Anthropic client initialization failed: {e}")
-            self.anthropic_client = None
-            
-        try:
-            # Only initialize Deepgram if we have a valid API key
-            if settings.DEEPGRAM_API_KEY and settings.DEEPGRAM_API_KEY != "your_deepgram_key":
-                self.deepgram_client = Deepgram(settings.DEEPGRAM_API_KEY)
-            else:
-                self.deepgram_client = None
-                logger.warning("Deepgram client not initialized - invalid or missing API key")
-        except Exception as e:
-            logger.warning(f"Deepgram client initialization failed: {e}")
-            self.deepgram_client = None
-            
-        try:
-            self.elevenlabs_client = ElevenLabs(api_key=settings.ELEVENLABS_API_KEY)
-        except Exception as e:
-            logger.warning(f"ElevenLabs client initialization failed: {e}")
-            self.elevenlabs_client = None
-=======
         # Initialize clients only if API keys are valid (not placeholder values)
         self.anthropic_client = None
         self.deepgram_client = None
@@ -90,7 +65,6 @@
                 elevenlabs.set_api_key(settings.ELEVENLABS_API_KEY)
         except Exception as e:
             logger.warning(f"Failed to initialize ElevenLabs client: {e}")
->>>>>>> aed9d15a
             
         self.active_conversations: Dict[int, ConversationContext] = {}
         
@@ -532,15 +506,9 @@
     async def _log_conversation_turn(self, call_log_id: int, user_input: str, ai_response: str):
         """Log conversation turn to database"""
         try:
-<<<<<<< HEAD
-            # For now, we'll just log to the application logs
-            # In the future, we can add a ConversationLog model
-            logger.info(f"Conversation turn - Call {call_log_id}: User: '{user_input}' -> AI: '{ai_response}'")
-=======
             # For now, just log to the logger
             # TODO: Implement ConversationLog model if detailed logging is needed
             logger.info(f"Call {call_log_id} - User: {user_input[:50]}... AI: {ai_response[:50]}...")
->>>>>>> aed9d15a
                 
         except Exception as e:
             logger.error(f"Error logging conversation turn: {e}")
